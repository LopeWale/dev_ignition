--- conflicted
+++ resolved
@@ -49,7 +49,6 @@
       {% endif %}
       {% if conn_type == 'serial' and baud_rate %}
       SERIAL_BAUD: "{{ baud_rate }}"
-<<<<<<< HEAD
       {% endif %}
       {% if mode == 'backup' %}
       GATEWAY_AUTO_RESTORE_ENABLED: "true"
@@ -68,29 +67,6 @@
         read_only: true
 {% endif %}
 {% endfor %}
-
-=======
-      {% endif %}
-
-{% if mode == 'backup' %}
-      GATEWAY_AUTO_RESTORE_ENABLED: "true"
-      {% endif %}
-
-    ports:
-      - "{{ http_port }}:8088"
-      - "{{ https_port }}:8043"
-
-    volumes:
-{% for volume in volume_mounts %}
-      - type: {{ volume.type }}
-        source: {{ volume.source | tojson }}
-        target: {{ volume.target | tojson }}
-{% if volume.read_only %}
-        read_only: true
-{% endif %}
-{% endfor %}
-
->>>>>>> 35e3e219
     {% if conn_type == 'serial' and com_port %}
     devices:
       - "{{ com_port }}:{{ com_port }}"
