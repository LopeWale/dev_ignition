import logging
from pathlib import Path
<<<<<<< HEAD
from typing import Dict, List, Optional, Tuple
=======
from typing import Dict, Optional, Tuple, List

>>>>>>> 35e3e219

from jinja2 import Environment, FileSystemLoader, select_autoescape

from errors import ConfigBuildError
from models import Backup, ComposeConfig, Project, TagFile
from paths import (
    BACKUPS_DIR,
    GENERATED_DIR,
    JDBC_DIR,
    LOGS_DIR,
    MODULES_DIR,
    PROJECTS_DIR,
    SECRETS_DIR,
    TAGS_DIR,
    TEMPLATES_DIR,
    ensure_runtime_directories,
)

# Setup logger
logger = logging.getLogger(__name__)

<<<<<<< HEAD
ensure_runtime_directories()
=======
# Directories
BASE_DIR = Path(__file__).resolve().parent.parent
TEMPLATES_DIR = BASE_DIR / 'templates'
GENERATED_DIR = BASE_DIR / 'generated'
PROJECTS_DIR = BASE_DIR / 'projects'
TAGS_DIR = BASE_DIR / 'tags'
BACKUPS_DIR = BASE_DIR / 'backups'
LOGS_DIR = BASE_DIR / 'logs'
MODULES_DIR = BASE_DIR / 'modules'
JDBC_DIR = BASE_DIR / 'jdbc'
SECRETS_DIR = BASE_DIR / 'secrets'
>>>>>>> 35e3e219

ACTIVATION_TOKEN_CONTAINER_PATH = '/run/secrets/ignition/activation-token'
LICENSE_KEY_CONTAINER_PATH = '/run/secrets/ignition/license-key'

<<<<<<< HEAD
=======

for directory in (
    MODULES_DIR,
    JDBC_DIR,
    SECRETS_DIR,
    PROJECTS_DIR,
    TAGS_DIR,
    BACKUPS_DIR,
    LOGS_DIR,
    GENERATED_DIR,
):
    directory.mkdir(parents=True, exist_ok=True)


>>>>>>> 35e3e219
def _compose_host_path(path: Path) -> str:
    """Convert a host path into a Docker Compose friendly POSIX string."""

    resolved = path.expanduser().resolve(strict=False)
    return resolved.as_posix()

<<<<<<< HEAD

=======
>>>>>>> 35e3e219
def _parse_bool(value: Optional[str]) -> bool:
    if isinstance(value, bool):
        return value
    if value is None:
        return False
    return str(value).strip().lower() in {'1', 'true', 'yes', 'on'}


def _parse_optional_int(value: Optional[str], label: str) -> Optional[int]:
    if value is None:
        return None
    text = str(value).strip()
    if not text:
        return None
    try:
        return int(text)
    except ValueError as exc:
        raise ConfigBuildError(f"{label} must be an integer: {exc}") from exc


def _normalise_data_mount(
    source: str, requested_type: Optional[str]
) -> Tuple[str, str, Optional[Path]]:
<<<<<<< HEAD
=======

>>>>>>> 35e3e219
    cleaned_source = (source or '').strip()
    mount_type = (requested_type or '').strip().lower()
    if not cleaned_source:
        cleaned_source = 'ignition-data'
    if mount_type not in {'volume', 'bind'}:
        candidate = Path(cleaned_source).expanduser()
        if (
            candidate.is_absolute()
            or cleaned_source.startswith('.')
            or '/' in cleaned_source
            or '\\' in cleaned_source
        ):
            mount_type = 'bind'
        else:
            mount_type = 'volume'
    if mount_type == 'bind':
        local_path = Path(cleaned_source).expanduser()
        local_path.mkdir(parents=True, exist_ok=True)
        resolved = local_path.resolve()
        return _compose_host_path(resolved), 'bind', resolved
    return cleaned_source, 'volume', None


<<<<<<< HEAD
=======

>>>>>>> 35e3e219
def _resolve_optional_path(path_value: Optional[str]) -> Optional[Path]:
    if not path_value:
        return None
    return Path(path_value).expanduser().resolve()


def _detect_default_secret(relative_name: str) -> Optional[Path]:
    base = SECRETS_DIR / relative_name
    candidates = [base]
    for suffix in ('.txt', '.key', '.lic', '.json'):
        candidates.append(base.with_suffix(suffix))
    seen = set()
    for candidate in candidates:
        resolved = candidate.resolve(strict=False)
        if resolved in seen:
            continue
        seen.add(resolved)
        if resolved.is_file():
            return resolved
<<<<<<< HEAD
=======

>>>>>>> 35e3e219
    return None


def _has_payload(directory: Path) -> bool:
    for entry in directory.iterdir():
        if entry.name == '.gitkeep':
            continue
        return True
    return False

<<<<<<< HEAD

=======
>>>>>>> 35e3e219
def _prepare_mount_dir(
    preferred: Optional[Path],
    fallback: Path,
    *,
    force_mount: bool = False,
) -> Optional[Path]:
    if preferred:
        path = preferred.expanduser()
        path.mkdir(parents=True, exist_ok=True)
        return path.resolve()
    fallback.mkdir(parents=True, exist_ok=True)
    if force_mount or _has_payload(fallback):
        return fallback.resolve()
    return None


def build_config(raw: Dict[str, str]) -> ComposeConfig:
    """Build and validate a ComposeConfig from raw GUI inputs."""

    try:
        logger.debug("Starting ComposeConfig build with raw inputs: %s", raw)

        # Mode
        mode = raw.get('mode', '').lower()
        if mode not in ('clean', 'backup'):
            raise ConfigBuildError(
                f"Invalid mode: '{mode}'. Must be 'clean' or 'backup'."
            )
        logger.info("Mode set to: %s", mode)

        # Backup
        backup: Optional[Backup] = None
        if mode == 'backup':
            backup_name = raw.get('backup_name')
            if not backup_name:
                raise ConfigBuildError(
                    "Mode 'backup' selected, but no backup file provided."
                )
            backup_path = Path(raw.get('backups_dir', 'backups')) / backup_name
            backup = Backup(name=backup_name, path=backup_path)
            backup.validate()
            logger.info("Loaded backup: %s", backup.path)

        # Project
        project: Optional[Project] = None
        project_name = raw.get('project_name')
        if project_name:
            project_path = Path(raw.get('projects_dir', 'projects')) / project_name
            project = Project(name=project_name, path=project_path)
            project.validate()
            logger.info("Loaded project: %s", project.path)

        # Tag File
        tag_file: Optional[TagFile] = None
        tag_name = raw.get('tag_name')
        if tag_name:
            tag_path = Path(raw.get('tags_dir', 'tags')) / tag_name
            tag_file = TagFile(name=tag_name, path=tag_path)
            tag_file.validate()
            logger.info("Loaded tag file: %s", tag_file.path)

        # Ports and other envs
        try:
            http_port = int(raw.get('http_port', 8088))
            https_port = int(raw.get('https_port', 8043))
        except ValueError as ve:
            raise ConfigBuildError(f"Invalid port number: {ve}")
        admin_user = raw.get('admin_user', '').strip()
        admin_pass = raw.get('admin_pass', '').strip()
        gateway_name = raw.get('gateway_name', '').strip()
        edition = raw.get('edition', 'standard').strip()
        timezone = raw.get('timezone', 'America/Chicago').strip()

        if not admin_user or not admin_pass:
            raise ConfigBuildError(
                "Admin username and password must be provided."
            )
        if not gateway_name:
            raise ConfigBuildError("Gateway name cannot be empty.")

        conn_type = raw.get('conn_type', 'ethernet').strip().lower()
        if conn_type not in {'ethernet', 'serial'}:
            raise ConfigBuildError(
                f"Invalid connection type '{conn_type}'."
            )
        device_ip = raw.get('device_ip', '').strip() or None
        device_port = raw.get('device_port', '').strip()
        if device_port:
            try:
                device_port_int = int(device_port)
            except ValueError as exc:
                raise ConfigBuildError(f"Invalid device port: {exc}") from exc
            device_port = str(device_port_int)
        else:
            device_port = None
        com_port = raw.get('com_port', '').strip() or None
        baud_rate = raw.get('baud_rate', '').strip()
        if baud_rate:
            try:
                baud_rate_int = int(baud_rate)
            except ValueError as exc:
                raise ConfigBuildError(f"Invalid baud rate: {exc}") from exc
            baud_rate = str(baud_rate_int)
        else:
            baud_rate = None

        image_repo = raw.get('image_repo', 'inductiveautomation/ignition').strip()
        if not image_repo:
            image_repo = 'inductiveautomation/ignition'
        image_tag = raw.get('image_tag', 'latest').strip()
        if not image_tag:
            image_tag = 'latest'

        data_mount_source, data_mount_type, data_mount_local = _normalise_data_mount(
            raw.get('data_mount_source', ''),
            raw.get('data_mount_type')
        )

        modules_dir = _resolve_optional_path(raw.get('modules_dir'))
        jdbc_dir = _resolve_optional_path(raw.get('jdbc_dir'))
        if modules_dir:
            modules_dir.mkdir(parents=True, exist_ok=True)
        if jdbc_dir:
            jdbc_dir.mkdir(parents=True, exist_ok=True)

        activation_token_file = (
            _resolve_optional_path(raw.get('activation_token_file'))
            or _detect_default_secret('activation-token')
        )
        license_key_file = (
            _resolve_optional_path(raw.get('license_key_file'))
            or _detect_default_secret('license-key')
        )

        gateway_modules_enabled = (
            raw.get('gateway_modules_enabled')
            or raw.get('modules_enabled')
        )
        if gateway_modules_enabled:
            gateway_modules_enabled = gateway_modules_enabled.strip() or None

        gateway_module_relink = _parse_bool(
            raw.get('gateway_module_relink') or raw.get('module_relink')
        )
        gateway_jdbc_relink = _parse_bool(
            raw.get('gateway_jdbc_relink') or raw.get('jdbc_relink')
        )

        ignition_uid = _parse_optional_int(raw.get('ignition_uid'), 'IGNITION_UID')
        ignition_gid = _parse_optional_int(raw.get('ignition_gid'), 'IGNITION_GID')

        # ComposeConfig object
        cfg = ComposeConfig(
            mode=mode,
            backup=backup,
            project=project,
            tag_file=tag_file,
            http_port=http_port,
            https_port=https_port,
            admin_user=admin_user,
            admin_password=admin_pass,
            gateway_name=gateway_name,
            edition=edition,
            timezone=timezone,
            conn_type=conn_type,
            device_ip=device_ip,
            device_port=device_port,
            com_port=com_port,
            baud_rate=baud_rate,
            image_repo=image_repo,
            image_tag=image_tag,
            data_mount_source=data_mount_source,
            data_mount_type=data_mount_type,
            modules_dir=modules_dir,
            jdbc_dir=jdbc_dir,
            data_mount_local=data_mount_local,
            gateway_modules_enabled=gateway_modules_enabled,
            gateway_module_relink=gateway_module_relink,
            gateway_jdbc_relink=gateway_jdbc_relink,
            ignition_uid=ignition_uid,
            ignition_gid=ignition_gid,
            activation_token_file=activation_token_file,
            license_key_file=license_key_file,
        )
        cfg.validate()
        logger.info("Successfully built ComposeConfig: %s", cfg)
        return cfg

    except Exception as e:
        logger.exception("Failed to build ComposeConfig")
        if isinstance(e, ConfigBuildError):
            raise
        raise ConfigBuildError(str(e), underlying=e)

def render_compose(cfg: ComposeConfig, *, output_dir: Optional[Path] = None) -> Path:
    """Render docker-compose.yml from template into the requested output directory."""

<<<<<<< HEAD
def render_compose(cfg: ComposeConfig, *, output_dir: Optional[Path] = None) -> Path:
    """Render docker-compose.yml from template into the requested output directory."""

=======
>>>>>>> 35e3e219
    try:
        target_dir = output_dir or GENERATED_DIR
        target_dir.mkdir(parents=True, exist_ok=True)
        env = Environment(
            loader=FileSystemLoader(str(TEMPLATES_DIR)),
            autoescape=select_autoescape(['j2'])
        )
        template = env.get_template('docker-compose.yml.j2')

        context = cfg.to_dict()
<<<<<<< HEAD

=======
>>>>>>> 35e3e219
        modules_mount = _prepare_mount_dir(
            cfg.modules_dir,
            MODULES_DIR,
            force_mount=bool(cfg.gateway_module_relink or cfg.gateway_modules_enabled),
        )
        jdbc_mount = _prepare_mount_dir(
            cfg.jdbc_dir,
            JDBC_DIR,
            force_mount=cfg.gateway_jdbc_relink,
        )

        volume_mounts: List[Dict[str, object]] = []
        declared_volumes: List[str] = []

        def add_volume(
            volume_type: str,
            source: str,
            target: str,
            *,
            read_only: bool = False,
        ) -> None:
            entry: Dict[str, object] = {
                'type': volume_type,
                'source': source,
                'target': target,
            }
            if read_only:
                entry['read_only'] = True
            volume_mounts.append(entry)

        def add_bind(path: Path, target: str, *, read_only: bool = False) -> None:
            add_volume('bind', _compose_host_path(path), target, read_only=read_only)

        if cfg.data_mount_type == 'volume':
            declared_volumes.append(cfg.data_mount_source)
            add_volume('volume', cfg.data_mount_source, cfg.data_mount_target)
        else:
            if not cfg.data_mount_local:
                raise ConfigBuildError(
                    'Missing bind-mount path for Ignition data directory.'
                )
            add_bind(cfg.data_mount_local, cfg.data_mount_target)

        logs_path = LOGS_DIR.resolve()
        logs_path.mkdir(parents=True, exist_ok=True)
        add_bind(logs_path, '/usr/local/bin/ignition/data/logs')

        if cfg.mode == 'backup' and cfg.backup:
<<<<<<< HEAD
            add_bind(cfg.backup.path.resolve(), '/restore.gwbk', read_only=True)
        else:
            # The expected project structure is that cfg.project.path is a direct child of PROJECTS_DIR.
            projects_source = PROJECTS_DIR
            if cfg.project:
                parent_dir = cfg.project.path.parent
                # Validate that parent_dir is PROJECTS_DIR or a subdirectory thereof
                try:
                    parent_dir.relative_to(PROJECTS_DIR)
                except ValueError:
                    raise ConfigBuildError(
                        f"Project path parent '{parent_dir}' is not within the expected projects directory '{PROJECTS_DIR}'."
                    )
                projects_source = parent_dir
            projects_source.mkdir(parents=True, exist_ok=True)
            add_bind(
                projects_source.resolve(),
                '/usr/local/bin/ignition/data/projects',
            )
=======
            add_bind(cfg.backup.path, '/restore.gwbk', read_only=True)
        else:
            add_bind(PROJECTS_DIR.resolve(), '/usr/local/bin/ignition/data/projects')
>>>>>>> 35e3e219

        if cfg.tag_file:
            add_bind(cfg.tag_file.path, '/usr/local/bin/ignition/data/init-tags.json', read_only=True)

        if modules_mount:
            add_bind(modules_mount, '/modules')

        if jdbc_mount:
            add_bind(jdbc_mount, '/jdbc')

        if cfg.activation_token_file:
            add_bind(cfg.activation_token_file, ACTIVATION_TOKEN_CONTAINER_PATH, read_only=True)
        if cfg.license_key_file:
            add_bind(cfg.license_key_file, LICENSE_KEY_CONTAINER_PATH, read_only=True)

        context.update({
            'volume_mounts': volume_mounts,
            'declared_volumes': declared_volumes,
<<<<<<< HEAD
=======

>>>>>>> 35e3e219
        })
        if cfg.activation_token_file:
            context['activation_token_container_path'] = (
                ACTIVATION_TOKEN_CONTAINER_PATH
            )
        if cfg.license_key_file:
            context['license_key_container_path'] = (
                LICENSE_KEY_CONTAINER_PATH
            )

        content = template.render(**context)
        out_path = target_dir / 'docker-compose.yml'
        out_path.write_text(content, encoding='utf-8')
        logger.info("Rendered compose file to %s", out_path)
        return out_path

    except Exception as e:
        logger.exception("Failed to render docker-compose.yml")
        raise ConfigBuildError(
            f"Compose template rendering error: {e}", underlying=e
        )


def render_env(cfg: ComposeConfig, *, output_dir: Optional[Path] = None) -> Path:
    """Render .env file from template into the requested output directory."""

    try:
        target_dir = output_dir or GENERATED_DIR
        target_dir.mkdir(parents=True, exist_ok=True)
        env = Environment(
            loader=FileSystemLoader(str(TEMPLATES_DIR)),
            autoescape=False
        )
        template = env.get_template('.env.j2')

        context = cfg.to_dict()
        if cfg.activation_token_file:
            context['activation_token_file'] = ACTIVATION_TOKEN_CONTAINER_PATH
        if cfg.license_key_file:
            context['license_key_file'] = LICENSE_KEY_CONTAINER_PATH

        content = template.render(**context)
        out_path = target_dir / '.env'
        out_path.write_text(content, encoding='utf-8')
        logger.info("Rendered env file to %s", out_path)
        return out_path

    except Exception as e:
        logger.exception("Failed to render .env file")
        raise ConfigBuildError(
            f"Env template rendering error: {e}", underlying=e
        )


def cleanup_generated_files() -> None:
    """Remove all files in the generated directory."""

    try:
        for file in GENERATED_DIR.iterdir():
            if file.is_file():
                file.unlink()
        logger.info("Cleaned up generated files in %s", GENERATED_DIR)
    except Exception as e:
        logger.exception("Failed to clean up generated files")
        raise ConfigBuildError(f"Cleanup error: {e}", underlying=e)<|MERGE_RESOLUTION|>--- conflicted
+++ resolved
@@ -1,11 +1,6 @@
 import logging
 from pathlib import Path
-<<<<<<< HEAD
 from typing import Dict, List, Optional, Tuple
-=======
-from typing import Dict, Optional, Tuple, List
-
->>>>>>> 35e3e219
 
 from jinja2 import Environment, FileSystemLoader, select_autoescape
 
@@ -27,52 +22,18 @@
 # Setup logger
 logger = logging.getLogger(__name__)
 
-<<<<<<< HEAD
 ensure_runtime_directories()
-=======
-# Directories
-BASE_DIR = Path(__file__).resolve().parent.parent
-TEMPLATES_DIR = BASE_DIR / 'templates'
-GENERATED_DIR = BASE_DIR / 'generated'
-PROJECTS_DIR = BASE_DIR / 'projects'
-TAGS_DIR = BASE_DIR / 'tags'
-BACKUPS_DIR = BASE_DIR / 'backups'
-LOGS_DIR = BASE_DIR / 'logs'
-MODULES_DIR = BASE_DIR / 'modules'
-JDBC_DIR = BASE_DIR / 'jdbc'
-SECRETS_DIR = BASE_DIR / 'secrets'
->>>>>>> 35e3e219
 
 ACTIVATION_TOKEN_CONTAINER_PATH = '/run/secrets/ignition/activation-token'
 LICENSE_KEY_CONTAINER_PATH = '/run/secrets/ignition/license-key'
 
-<<<<<<< HEAD
-=======
-
-for directory in (
-    MODULES_DIR,
-    JDBC_DIR,
-    SECRETS_DIR,
-    PROJECTS_DIR,
-    TAGS_DIR,
-    BACKUPS_DIR,
-    LOGS_DIR,
-    GENERATED_DIR,
-):
-    directory.mkdir(parents=True, exist_ok=True)
-
-
->>>>>>> 35e3e219
+
 def _compose_host_path(path: Path) -> str:
     """Convert a host path into a Docker Compose friendly POSIX string."""
 
     resolved = path.expanduser().resolve(strict=False)
     return resolved.as_posix()
 
-<<<<<<< HEAD
-
-=======
->>>>>>> 35e3e219
 def _parse_bool(value: Optional[str]) -> bool:
     if isinstance(value, bool):
         return value
@@ -96,10 +57,7 @@
 def _normalise_data_mount(
     source: str, requested_type: Optional[str]
 ) -> Tuple[str, str, Optional[Path]]:
-<<<<<<< HEAD
-=======
-
->>>>>>> 35e3e219
+  
     cleaned_source = (source or '').strip()
     mount_type = (requested_type or '').strip().lower()
     if not cleaned_source:
@@ -122,11 +80,6 @@
         return _compose_host_path(resolved), 'bind', resolved
     return cleaned_source, 'volume', None
 
-
-<<<<<<< HEAD
-=======
-
->>>>>>> 35e3e219
 def _resolve_optional_path(path_value: Optional[str]) -> Optional[Path]:
     if not path_value:
         return None
@@ -146,10 +99,7 @@
         seen.add(resolved)
         if resolved.is_file():
             return resolved
-<<<<<<< HEAD
-=======
-
->>>>>>> 35e3e219
+
     return None
 
 
@@ -160,10 +110,6 @@
         return True
     return False
 
-<<<<<<< HEAD
-
-=======
->>>>>>> 35e3e219
 def _prepare_mount_dir(
     preferred: Optional[Path],
     fallback: Path,
@@ -358,15 +304,10 @@
             raise
         raise ConfigBuildError(str(e), underlying=e)
 
+
 def render_compose(cfg: ComposeConfig, *, output_dir: Optional[Path] = None) -> Path:
     """Render docker-compose.yml from template into the requested output directory."""
 
-<<<<<<< HEAD
-def render_compose(cfg: ComposeConfig, *, output_dir: Optional[Path] = None) -> Path:
-    """Render docker-compose.yml from template into the requested output directory."""
-
-=======
->>>>>>> 35e3e219
     try:
         target_dir = output_dir or GENERATED_DIR
         target_dir.mkdir(parents=True, exist_ok=True)
@@ -377,10 +318,7 @@
         template = env.get_template('docker-compose.yml.j2')
 
         context = cfg.to_dict()
-<<<<<<< HEAD
-
-=======
->>>>>>> 35e3e219
+
         modules_mount = _prepare_mount_dir(
             cfg.modules_dir,
             MODULES_DIR,
@@ -429,7 +367,6 @@
         add_bind(logs_path, '/usr/local/bin/ignition/data/logs')
 
         if cfg.mode == 'backup' and cfg.backup:
-<<<<<<< HEAD
             add_bind(cfg.backup.path.resolve(), '/restore.gwbk', read_only=True)
         else:
             # The expected project structure is that cfg.project.path is a direct child of PROJECTS_DIR.
@@ -449,11 +386,6 @@
                 projects_source.resolve(),
                 '/usr/local/bin/ignition/data/projects',
             )
-=======
-            add_bind(cfg.backup.path, '/restore.gwbk', read_only=True)
-        else:
-            add_bind(PROJECTS_DIR.resolve(), '/usr/local/bin/ignition/data/projects')
->>>>>>> 35e3e219
 
         if cfg.tag_file:
             add_bind(cfg.tag_file.path, '/usr/local/bin/ignition/data/init-tags.json', read_only=True)
@@ -472,10 +404,6 @@
         context.update({
             'volume_mounts': volume_mounts,
             'declared_volumes': declared_volumes,
-<<<<<<< HEAD
-=======
-
->>>>>>> 35e3e219
         })
         if cfg.activation_token_file:
             context['activation_token_container_path'] = (
