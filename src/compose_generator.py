--- conflicted
+++ resolved
@@ -1,10 +1,7 @@
 import logging
 from pathlib import Path
-<<<<<<< HEAD
 from typing import Dict, Optional, Tuple, List
-=======
-from typing import Dict, Optional, Tuple
->>>>>>> 912bce7d
+
 
 from jinja2 import Environment, FileSystemLoader, select_autoescape
 
@@ -30,7 +27,6 @@
 LICENSE_KEY_CONTAINER_PATH = '/run/secrets/ignition/license-key'
 
 
-<<<<<<< HEAD
 for directory in (
     MODULES_DIR,
     JDBC_DIR,
@@ -50,13 +46,6 @@
     resolved = path.expanduser().resolve(strict=False)
     return resolved.as_posix()
 
-
-=======
-for directory in (MODULES_DIR, JDBC_DIR, SECRETS_DIR):
-    directory.mkdir(parents=True, exist_ok=True)
-
-
->>>>>>> 912bce7d
 def _parse_bool(value: Optional[str]) -> bool:
     if isinstance(value, bool):
         return value
@@ -77,13 +66,10 @@
         raise ConfigBuildError(f"{label} must be an integer: {exc}") from exc
 
 
-<<<<<<< HEAD
 def _normalise_data_mount(
     source: str, requested_type: Optional[str]
 ) -> Tuple[str, str, Optional[Path]]:
-=======
-def _normalise_data_mount(source: str, requested_type: Optional[str]) -> Tuple[str, str]:
->>>>>>> 912bce7d
+
     cleaned_source = (source or '').strip()
     mount_type = (requested_type or '').strip().lower()
     if not cleaned_source:
@@ -100,17 +86,12 @@
         else:
             mount_type = 'volume'
     if mount_type == 'bind':
-<<<<<<< HEAD
         local_path = Path(cleaned_source).expanduser()
         local_path.mkdir(parents=True, exist_ok=True)
         resolved = local_path.resolve()
         return _compose_host_path(resolved), 'bind', resolved
     return cleaned_source, 'volume', None
-=======
-        resolved = Path(cleaned_source).expanduser().resolve()
-        return str(resolved), 'bind'
-    return cleaned_source, 'volume'
->>>>>>> 912bce7d
+
 
 
 def _resolve_optional_path(path_value: Optional[str]) -> Optional[Path]:
@@ -120,7 +101,6 @@
 
 
 def _detect_default_secret(relative_name: str) -> Optional[Path]:
-<<<<<<< HEAD
     base = SECRETS_DIR / relative_name
     candidates = [base]
     for suffix in ('.txt', '.key', '.lic', '.json'):
@@ -133,11 +113,7 @@
         seen.add(resolved)
         if resolved.is_file():
             return resolved
-=======
-    candidate = SECRETS_DIR / relative_name
-    if candidate.is_file():
-        return candidate
->>>>>>> 912bce7d
+
     return None
 
 
@@ -148,8 +124,6 @@
         return True
     return False
 
-
-<<<<<<< HEAD
 def _prepare_mount_dir(
     preferred: Optional[Path],
     fallback: Path,
@@ -163,16 +137,6 @@
     fallback.mkdir(parents=True, exist_ok=True)
     if force_mount or _has_payload(fallback):
         return fallback.resolve()
-=======
-def _prepare_mount_dir(preferred: Optional[Path], fallback: Path) -> Optional[str]:
-    if preferred:
-        path = preferred.expanduser()
-        path.mkdir(parents=True, exist_ok=True)
-        return str(path.resolve())
-    fallback.mkdir(parents=True, exist_ok=True)
-    if _has_payload(fallback):
-        return str(fallback.resolve())
->>>>>>> 912bce7d
     return None
 
 
@@ -273,24 +237,17 @@
         if not image_tag:
             image_tag = 'latest'
 
-<<<<<<< HEAD
         data_mount_source, data_mount_type, data_mount_local = _normalise_data_mount(
-=======
-        data_mount_source, data_mount_type = _normalise_data_mount(
->>>>>>> 912bce7d
             raw.get('data_mount_source', ''),
             raw.get('data_mount_type')
         )
 
         modules_dir = _resolve_optional_path(raw.get('modules_dir'))
         jdbc_dir = _resolve_optional_path(raw.get('jdbc_dir'))
-<<<<<<< HEAD
         if modules_dir:
             modules_dir.mkdir(parents=True, exist_ok=True)
         if jdbc_dir:
             jdbc_dir.mkdir(parents=True, exist_ok=True)
-=======
->>>>>>> 912bce7d
 
         activation_token_file = (
             _resolve_optional_path(raw.get('activation_token_file'))
@@ -342,10 +299,7 @@
             data_mount_type=data_mount_type,
             modules_dir=modules_dir,
             jdbc_dir=jdbc_dir,
-<<<<<<< HEAD
             data_mount_local=data_mount_local,
-=======
->>>>>>> 912bce7d
             gateway_modules_enabled=gateway_modules_enabled,
             gateway_module_relink=gateway_module_relink,
             gateway_jdbc_relink=gateway_jdbc_relink,
@@ -364,14 +318,8 @@
             raise
         raise ConfigBuildError(str(e), underlying=e)
 
-
-<<<<<<< HEAD
 def render_compose(cfg: ComposeConfig, *, output_dir: Optional[Path] = None) -> Path:
     """Render docker-compose.yml from template into the requested output directory."""
-=======
-def render_compose(cfg: ComposeConfig) -> Path:
-    """Render docker-compose.yml from template, using absolute host paths."""
->>>>>>> 912bce7d
 
     try:
         target_dir = output_dir or GENERATED_DIR
@@ -383,8 +331,6 @@
         template = env.get_template('docker-compose.yml.j2')
 
         context = cfg.to_dict()
-<<<<<<< HEAD
-
         modules_mount = _prepare_mount_dir(
             cfg.modules_dir,
             MODULES_DIR,
@@ -454,34 +400,7 @@
         context.update({
             'volume_mounts': volume_mounts,
             'declared_volumes': declared_volumes,
-=======
-        modules_mount = _prepare_mount_dir(cfg.modules_dir, MODULES_DIR)
-        jdbc_mount = _prepare_mount_dir(cfg.jdbc_dir, JDBC_DIR)
-
-        secret_mounts = []
-        if cfg.activation_token_file:
-            secret_mounts.append({
-                'source': str(cfg.activation_token_file),
-                'target': ACTIVATION_TOKEN_CONTAINER_PATH,
-            })
-        if cfg.license_key_file:
-            secret_mounts.append({
-                'source': str(cfg.license_key_file),
-                'target': LICENSE_KEY_CONTAINER_PATH,
-            })
-
-        context.update({
-            'projects_dir': str(PROJECTS_DIR.resolve()),
-            'tags_dir': str(TAGS_DIR.resolve()),
-            'backups_dir': str(BACKUPS_DIR.resolve()),
-            'logs_dir': str(LOGS_DIR.resolve()),
-            'modules_mount': modules_mount,
-            'jdbc_mount': jdbc_mount,
-            'secret_mounts': secret_mounts,
-            'data_volume_name': (
-                cfg.data_mount_source if cfg.data_mount_type == 'volume' else None
-            ),
->>>>>>> 912bce7d
+
         })
         if cfg.activation_token_file:
             context['activation_token_container_path'] = (
@@ -503,20 +422,11 @@
         raise ConfigBuildError(
             f"Compose template rendering error: {e}", underlying=e
         )
-<<<<<<< HEAD
-
-=======
->>>>>>> 912bce7d
+
 
 def render_env(cfg: ComposeConfig, *, output_dir: Optional[Path] = None) -> Path:
     """Render .env file from template into the requested output directory."""
 
-<<<<<<< HEAD
-=======
-def render_env(cfg: ComposeConfig) -> Path:
-    """Render .env file from template."""
-
->>>>>>> 912bce7d
     try:
         target_dir = output_dir or GENERATED_DIR
         target_dir.mkdir(parents=True, exist_ok=True)
@@ -533,11 +443,7 @@
             context['license_key_file'] = LICENSE_KEY_CONTAINER_PATH
 
         content = template.render(**context)
-<<<<<<< HEAD
         out_path = target_dir / '.env'
-=======
-        out_path = GENERATED_DIR / '.env'
->>>>>>> 912bce7d
         out_path.write_text(content, encoding='utf-8')
         logger.info("Rendered env file to %s", out_path)
         return out_path
