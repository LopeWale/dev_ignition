--- conflicted
+++ resolved
@@ -86,10 +86,6 @@
     data_mount_type: Literal['volume', 'bind'] = 'volume'
     data_mount_target: str = '/data'
     data_mount_local: Optional[Path] = None
-<<<<<<< HEAD
-=======
-
->>>>>>> 35e3e219
     modules_dir: Optional[Path] = None
     jdbc_dir: Optional[Path] = None
     gateway_modules_enabled: Optional[str] = None
@@ -149,10 +145,7 @@
                     "Data mount local path must be provided when using a bind mount."
                 )
             data_source_path = self.data_mount_local
-<<<<<<< HEAD
-=======
-        
->>>>>>> 35e3e219
+
             if not data_source_path.exists():
                 raise FileNotFoundError(
                     f"Data mount source not found: {data_source_path}"
