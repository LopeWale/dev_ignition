from pathlib import Path
from dataclasses import dataclass, field
from typing import Optional, Literal

@dataclass
class Backup:
    name: str
    path: Path

    def validate(self) -> None:
        """
        Ensure the backup file exists and has a recognized .gwbk extension.
        """
        if not self.path.is_file():
            raise FileNotFoundError(f"Backup file not found: {self.path}")
        if self.path.suffix.lower() != '.gwbk':
            raise ValueError(f"Invalid backup extension: {self.path.suffix}. Expected .gwbk")

@dataclass
class Project:
    name: str
    path: Path

    def validate(self) -> None:
        """
        Ensure the project folder contains an Ignition 8.1 project manifest (project.json).
        Supports both direct export or a nested folder structure.
        """
        # Check for top-level project.json
        manifest = self.path / 'project.json'
        if manifest.is_file():
            return
        # Check for a single nested folder containing project.json
        subdirs = [d for d in self.path.iterdir() if d.is_dir()]
        if len(subdirs) == 1:
            nested_manifest = subdirs[0] / 'project.json'
            if nested_manifest.is_file():
                # Flatten path to nested folder
                self.path = subdirs[0]
                return
        raise ValueError(f"Project '{self.name}' missing project.json manifest in {self.path}")

@dataclass
class TagFile:
    name: str
    path: Path
    format: Literal['json', 'xml'] = field(init=False)

    def __post_init__(self):
        suffix = self.path.suffix.lower()
        if suffix == '.json':
            self.format = 'json'
        elif suffix == '.xml':
            self.format = 'xml'
        else:
            raise ValueError(f"Unsupported tag file format: {suffix}")

    def validate(self) -> None:
        """
        Ensure the tag file exists and matches its declared format.
        """
        if not self.path.is_file():
            raise FileNotFoundError(f"Tag file not found: {self.path}")

@dataclass
class ComposeConfig:
    mode: Literal['clean', 'backup']
    backup: Optional[Backup]
    project: Optional[Project]
    tag_file: Optional[TagFile]
    http_port: int
    https_port: int
    admin_user: str
    admin_password: str
    gateway_name: str
    edition: str = 'standard'
    timezone: str = 'America/Chicago'
    conn_type: Literal['ethernet', 'serial'] = 'ethernet'
    device_ip: Optional[str] = None
    device_port: Optional[str] = None
    com_port: Optional[str] = None
    baud_rate: Optional[str] = None
    image_repo: str = 'inductiveautomation/ignition'
    image_tag: str = 'latest'
    data_mount_source: str = 'ignition-data'
    data_mount_type: Literal['volume', 'bind'] = 'volume'
    data_mount_target: str = '/data'
<<<<<<< HEAD
    data_mount_local: Optional[Path] = None
=======
>>>>>>> 912bce7d
    modules_dir: Optional[Path] = None
    jdbc_dir: Optional[Path] = None
    gateway_modules_enabled: Optional[str] = None
    gateway_module_relink: bool = False
    gateway_jdbc_relink: bool = False
    ignition_uid: Optional[int] = None
    ignition_gid: Optional[int] = None
    activation_token_file: Optional[Path] = None
    license_key_file: Optional[Path] = None

    def validate(self) -> None:
        """
        Validate the overall config:
        - Mode-specific requirements
        - Port bounds
        - Credentials non-empty
        """
        if self.mode not in ('clean', 'backup'):
            raise ValueError(f"Invalid mode: {self.mode}. Expected 'clean' or 'backup'.")
        if self.mode == 'backup':
            if not self.backup:
                raise ValueError("Backup mode requires a Backup object.")
            self.backup.validate()
        # Project is optional in both modes, but if set validate it
        if self.project:
            self.project.validate()
        # Tag file is optional
        if self.tag_file:
            self.tag_file.validate()
        # Validate ports
        for port, name in [(self.http_port, 'HTTP'), (self.https_port, 'HTTPS')]:
            if not (1 <= port <= 65535):
                raise ValueError(f"{name} port {port} is out of valid range (1-65535)")
        # Validate credentials
        if not self.admin_user:
            raise ValueError("Admin username cannot be empty.")
        if not self.admin_password:
            raise ValueError("Admin password cannot be empty.")
        if not self.gateway_name:
            raise ValueError("Gateway name cannot be empty.")
        if self.conn_type not in ('ethernet', 'serial'):
            raise ValueError(
                f"Invalid connection type '{self.conn_type}'."
            )
        if self.conn_type == 'ethernet':
            if self.device_ip and not self.device_port:
                raise ValueError("Device port must be provided when device IP is set.")
        if self.conn_type == 'serial' and not self.com_port:
            raise ValueError("Serial connections require a COM port to be specified.")
        if self.data_mount_type not in ('volume', 'bind'):
            raise ValueError(
                f"Invalid data_mount_type '{self.data_mount_type}'. Use 'volume' or 'bind'."
            )
        if self.data_mount_type == 'bind':
<<<<<<< HEAD
            if not self.data_mount_local:
                raise ValueError(
                    "Data mount local path must be provided when using a bind mount."
                )
            data_source_path = self.data_mount_local
=======
            data_source_path = Path(self.data_mount_source).expanduser()
>>>>>>> 912bce7d
            if not data_source_path.exists():
                raise FileNotFoundError(
                    f"Data mount source not found: {data_source_path}"
                )
            if not data_source_path.is_dir():
                raise ValueError(
                    f"Data mount source must be a directory: {data_source_path}"
                )
        for folder, label in (
            (self.modules_dir, 'Modules directory'),
            (self.jdbc_dir, 'JDBC directory'),
        ):
            if folder and not folder.exists():
                raise FileNotFoundError(f"{label} not found: {folder}")
        for file_path, label in (
            (self.activation_token_file, 'Activation token file'),
            (self.license_key_file, 'License key file'),
        ):
            if file_path and not file_path.is_file():
                raise FileNotFoundError(f"{label} not found: {file_path}")
        for value, label in (
            (self.ignition_uid, 'IGNITION_UID'),
            (self.ignition_gid, 'IGNITION_GID'),
        ):
            if value is not None and value < 0:
                raise ValueError(f"{label} must be a positive integer.")

    def to_dict(self) -> dict:
        """
        Serialize config for templating.
        """
        data = {
            'mode': self.mode,
            'backup_file': self.backup.name if self.backup else None,
            'project_name': self.project.name if self.project else None,
            'tag_file': self.tag_file.name if self.tag_file else None,
            'http_port': self.http_port,
            'https_port': self.https_port,
            'admin_user': self.admin_user,
            'admin_pass': self.admin_password,
            'gateway_name': self.gateway_name,
            'edition': self.edition,
            'timezone': self.timezone,
            'conn_type': self.conn_type,
            'device_ip': self.device_ip,
            'device_port': self.device_port,
            'com_port': self.com_port,
            'baud_rate': self.baud_rate,
            'image_repo': self.image_repo,
            'image_tag': self.image_tag,
            'data_mount_source': self.data_mount_source,
            'data_mount_type': self.data_mount_type,
            'data_mount_target': self.data_mount_target,
            'gateway_modules_enabled': self.gateway_modules_enabled,
            'gateway_module_relink': self.gateway_module_relink,
            'gateway_jdbc_relink': self.gateway_jdbc_relink,
            'ignition_uid': self.ignition_uid,
            'ignition_gid': self.ignition_gid,
            'activation_token_file': str(self.activation_token_file) if self.activation_token_file else None,
            'license_key_file': str(self.license_key_file) if self.license_key_file else None,
        }
        if self.modules_dir:
            data['modules_dir'] = str(self.modules_dir)
        if self.jdbc_dir:
            data['jdbc_dir'] = str(self.jdbc_dir)
        return data<|MERGE_RESOLUTION|>--- conflicted
+++ resolved
@@ -85,10 +85,8 @@
     data_mount_source: str = 'ignition-data'
     data_mount_type: Literal['volume', 'bind'] = 'volume'
     data_mount_target: str = '/data'
-<<<<<<< HEAD
     data_mount_local: Optional[Path] = None
-=======
->>>>>>> 912bce7d
+
     modules_dir: Optional[Path] = None
     jdbc_dir: Optional[Path] = None
     gateway_modules_enabled: Optional[str] = None
@@ -143,15 +141,12 @@
                 f"Invalid data_mount_type '{self.data_mount_type}'. Use 'volume' or 'bind'."
             )
         if self.data_mount_type == 'bind':
-<<<<<<< HEAD
             if not self.data_mount_local:
                 raise ValueError(
                     "Data mount local path must be provided when using a bind mount."
                 )
             data_source_path = self.data_mount_local
-=======
-            data_source_path = Path(self.data_mount_source).expanduser()
->>>>>>> 912bce7d
+        
             if not data_source_path.exists():
                 raise FileNotFoundError(
                     f"Data mount source not found: {data_source_path}"
