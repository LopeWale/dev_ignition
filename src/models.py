--- conflicted
+++ resolved
@@ -145,10 +145,7 @@
                     "Data mount local path must be provided when using a bind mount."
                 )
             data_source_path = self.data_mount_local
-<<<<<<< HEAD
-=======
-
->>>>>>> 2a0d7ac8
+
             if not data_source_path.exists():
                 raise FileNotFoundError(
                     f"Data mount source not found: {data_source_path}"
