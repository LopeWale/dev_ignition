# src/utils.py

import shutil
import uuid
import zipfile
from pathlib import Path
from paths import (
    BACKUPS_DIR,
    GENERATED_DIR,
    JDBC_DIR,
    MODULES_DIR,
    PROJECTS_DIR,
    SECRETS_DIR,
    TAGS_DIR,
    ensure_runtime_directories,
)

from paths import (
    BACKUPS_DIR,
    GENERATED_DIR,
    JDBC_DIR,
    MODULES_DIR,
    PROJECTS_DIR,
    SECRETS_DIR,
    TAGS_DIR,
    ensure_runtime_directories,
)

<<<<<<< HEAD
from paths import (
    BACKUPS_DIR,
    GENERATED_DIR,
    JDBC_DIR,
    MODULES_DIR,
    PROJECTS_DIR,
    SECRETS_DIR,
    TAGS_DIR,
    ensure_runtime_directories,
)
=======
>>>>>>> 0d778315

def ensure_directories():
    """
    Create the core directories if they don't exist.
    """
    ensure_runtime_directories()
<<<<<<< HEAD
=======

>>>>>>> 0d778315

def save_backup(src_path: str) -> str:
    """
    Copy an uploaded gateway backup into backups/.
    Returns the filename under backups/.
    """
    ensure_directories()
    src = Path(src_path)
    if not src.is_file():
        raise FileNotFoundError(f"Backup file not found: {src}")
    dest = BACKUPS_DIR / src.name
    # avoid overwriting by adding a UUID suffix if needed
    if dest.exists():
        dest = BACKUPS_DIR / f"{src.stem}_{uuid.uuid4().hex}{src.suffix}"
    shutil.copy(src, dest)
    return dest.name

def save_tag_file(src_path: str) -> str:
    """
    Copy an uploaded tag export (JSON or XML) into tags/.
    Returns the filename under tags/.
    """
    ensure_directories()
    src = Path(src_path)
    if not src.is_file():
        raise FileNotFoundError(f"Tag file not found: {src}")
    dest = TAGS_DIR / src.name
    if dest.exists():
        dest = TAGS_DIR / f"{src.stem}_{uuid.uuid4().hex}{src.suffix}"
    shutil.copy(src, dest)
    return dest.name

def unzip_project(zip_path: str) -> str:
    """
    Unzip a project ZIP into projects/<ProjectName>/.
    If that folder exists, it is removed first.
    Returns the project name (zip filename stem).
    """
    ensure_directories()
    src = Path(zip_path)
    if not src.is_file():
        raise FileNotFoundError(f"Project ZIP not found: {src}")
    project_name = src.stem
    dest_dir = PROJECTS_DIR / project_name
    # clear any existing folder for a clean import
    if dest_dir.exists():
        shutil.rmtree(dest_dir)
    # extract all files
    with zipfile.ZipFile(src, 'r') as zf:
        zf.extractall(dest_dir)
    return project_name

def clear_generated():
    """
    Remove all files and subdirectories in generated/.
    """
    ensure_directories()
    for item in GENERATED_DIR.iterdir():
        if item.is_dir():
            shutil.rmtree(item)
        else:
            item.unlink()<|MERGE_RESOLUTION|>--- conflicted
+++ resolved
@@ -26,7 +26,6 @@
     ensure_runtime_directories,
 )
 
-<<<<<<< HEAD
 from paths import (
     BACKUPS_DIR,
     GENERATED_DIR,
@@ -37,18 +36,12 @@
     TAGS_DIR,
     ensure_runtime_directories,
 )
-=======
->>>>>>> 0d778315
 
 def ensure_directories():
     """
     Create the core directories if they don't exist.
     """
     ensure_runtime_directories()
-<<<<<<< HEAD
-=======
-
->>>>>>> 0d778315
 
 def save_backup(src_path: str) -> str:
     """
