# src/utils.py

import shutil
import uuid
import zipfile
from pathlib import Path

<<<<<<< HEAD
from paths import (
    BACKUPS_DIR,
    GENERATED_DIR,
    JDBC_DIR,
    MODULES_DIR,
    PROJECTS_DIR,
    SECRETS_DIR,
    TAGS_DIR,
    ensure_runtime_directories,
)
=======
# === Configure your repo root and subdirs here ===
BASE_DIR       = Path(__file__).resolve().parent.parent
BACKUPS_DIR    = BASE_DIR / 'backups'
PROJECTS_DIR   = BASE_DIR / 'projects'
TAGS_DIR       = BASE_DIR / 'tags'
GENERATED_DIR  = BASE_DIR / 'generated'
MODULES_DIR    = BASE_DIR / 'modules'
JDBC_DIR       = BASE_DIR / 'jdbc'
SECRETS_DIR    = BASE_DIR / 'secrets'
>>>>>>> 35e3e219

def ensure_directories():
    """
    Create the core directories if they don't exist.
    """
<<<<<<< HEAD
    ensure_runtime_directories()
=======
    for d in (BACKUPS_DIR, PROJECTS_DIR, TAGS_DIR, GENERATED_DIR, MODULES_DIR, JDBC_DIR, SECRETS_DIR):
        d.mkdir(parents=True, exist_ok=True)
>>>>>>> 35e3e219

def save_backup(src_path: str) -> str:
    """
    Copy an uploaded gateway backup into backups/.
    Returns the filename under backups/.
    """
    ensure_directories()
    src = Path(src_path)
    if not src.is_file():
        raise FileNotFoundError(f"Backup file not found: {src}")
    dest = BACKUPS_DIR / src.name
    # avoid overwriting by adding a UUID suffix if needed
    if dest.exists():
        dest = BACKUPS_DIR / f"{src.stem}_{uuid.uuid4().hex}{src.suffix}"
    shutil.copy(src, dest)
    return dest.name

def save_tag_file(src_path: str) -> str:
    """
    Copy an uploaded tag export (JSON or XML) into tags/.
    Returns the filename under tags/.
    """
    ensure_directories()
    src = Path(src_path)
    if not src.is_file():
        raise FileNotFoundError(f"Tag file not found: {src}")
    dest = TAGS_DIR / src.name
    if dest.exists():
        dest = TAGS_DIR / f"{src.stem}_{uuid.uuid4().hex}{src.suffix}"
    shutil.copy(src, dest)
    return dest.name

def unzip_project(zip_path: str) -> str:
    """
    Unzip a project ZIP into projects/<ProjectName>/.
    If that folder exists, it is removed first.
    Returns the project name (zip filename stem).
    """
    ensure_directories()
    src = Path(zip_path)
    if not src.is_file():
        raise FileNotFoundError(f"Project ZIP not found: {src}")
    project_name = src.stem
    dest_dir = PROJECTS_DIR / project_name
    # clear any existing folder for a clean import
    if dest_dir.exists():
        shutil.rmtree(dest_dir)
    # extract all files
    with zipfile.ZipFile(src, 'r') as zf:
        zf.extractall(dest_dir)
    return project_name

def clear_generated():
    """
    Remove all files and subdirectories in generated/.
    """
    ensure_directories()
    for item in GENERATED_DIR.iterdir():
        if item.is_dir():
            shutil.rmtree(item)
        else:
            item.unlink()<|MERGE_RESOLUTION|>--- conflicted
+++ resolved
@@ -4,8 +4,6 @@
 import uuid
 import zipfile
 from pathlib import Path
-
-<<<<<<< HEAD
 from paths import (
     BACKUPS_DIR,
     GENERATED_DIR,
@@ -16,28 +14,14 @@
     TAGS_DIR,
     ensure_runtime_directories,
 )
-=======
-# === Configure your repo root and subdirs here ===
-BASE_DIR       = Path(__file__).resolve().parent.parent
-BACKUPS_DIR    = BASE_DIR / 'backups'
-PROJECTS_DIR   = BASE_DIR / 'projects'
-TAGS_DIR       = BASE_DIR / 'tags'
-GENERATED_DIR  = BASE_DIR / 'generated'
-MODULES_DIR    = BASE_DIR / 'modules'
-JDBC_DIR       = BASE_DIR / 'jdbc'
-SECRETS_DIR    = BASE_DIR / 'secrets'
->>>>>>> 35e3e219
+
 
 def ensure_directories():
     """
     Create the core directories if they don't exist.
     """
-<<<<<<< HEAD
     ensure_runtime_directories()
-=======
-    for d in (BACKUPS_DIR, PROJECTS_DIR, TAGS_DIR, GENERATED_DIR, MODULES_DIR, JDBC_DIR, SECRETS_DIR):
-        d.mkdir(parents=True, exist_ok=True)
->>>>>>> 35e3e219
+
 
 def save_backup(src_path: str) -> str:
     """
