# Ignition Admin Panel

A desktop GUI tool for quickly spinning up and managing **Inductive Automation Ignition** development gateways using **Docker Compose**.  
Easily restore backups, import projects and tags, and manage your development environment with a modern **PyQt5 interface**.

---

## Features

- **Spin up Ignition gateways** in either:
  - *Clean mode* (fresh start)
  - *Backup restore mode* (load from `.gwbk`)
- **Import and unzip projects** into the correct Ignition structure
- **Load tag exports** (`.json` or `.xml`)
- **Auto-generate Docker Compose and `.env` files** from GUI inputs
- **Hardened Docker provisioning** with persistent data volumes, optional module/JDBC mounts, and automatic detection of activation or license secrets
- **Stream and view logs** (gateway + container) in real time
- **Tear down or purge Docker resources** with one click
- **Dark-themed, user-friendly PyQt5 interface**

---

## Directory Structure

To prevent wrapping on GitHub, the structure is shown inside a fixed-width block.

<div style="overflow-x: auto; white-space: nowrap;">

<pre>
ignition-admin-panel/
├── backups/                 # User-uploaded .gwbk gateway backups
│   └── myBaseline.gwbk
├── projects/                # Unzipped project folders (populated by GUI)
│   └── MyProject/           # e.g. contains Vision/, Perspective/, scripts/, etc.
├── tags/                    # User-uploaded tag exports (JSON or XML)
│   └── myTags.json
├── templates/               # Jinja2 templates for Compose & env
│   ├── docker-compose.yml.j2
│   └── .env.j2              # preferred as an env-file
├── generated/               # Rendered artifacts (overwritten each run)
│   ├── docker-compose.yml
│   └── .env                 # generated .env file if used
├── modules/                 # Optional third-party Ignition modules (.modl)
├── jdbc/                    # Optional third-party JDBC drivers (.jar)
├── secrets/                 # Optional activation-token / license-key files
├── src/                     # Application source code
│   ├── gui.py               # PyQt5 entrypoint & widgets
│   ├── compose_generator.py # Renders Jinja2 → generated/
│   ├── docker_manager.py    # Calls `docker compose up/down`, streams logs
│   ├── models.py            # Data classes for Backups/Projects/Tags
│   └── utils.py             # Helper functions (unzipping, file ops)
├── logs/                    # Captured container & panel logs
│   └── ignition-dev.log
├── requirements.txt         # Dependencies (PyQt5, Jinja2, docker-py, PyYAML, etc.)
└── README.md                # Overview & quickstart
</pre>

</div>

---

## Quickstart

1. Clone the repository:
   ```bash
   git clone (https://github.com/LopeWale/dev_ignition.git)
   cd ignition-admin-panel
   ```
2. Install dependencies:
   ```bash
   pip install -r requirements.txt
   ```
3. Launch the GUI:
   ```bash
   python src/gui.py
   ```

---

## HTTP API (Preview)

The groundwork for the future web application now includes a FastAPI-powered service layer. It exposes environment lifecycle operations so the forthcoming SPA can provision gateways over HTTP.

1. Install dependencies (includes FastAPI, Uvicorn, and pytest for the new service):
   ```bash
   pip install -r requirements.txt
   ```
2. Launch the API locally:
   ```bash
   uvicorn api.server:app --reload
   ```
3. Explore the interactive docs at [http://localhost:8000/docs](http://localhost:8000/docs). Key endpoints:
   - `POST /api/environments` – render Compose and `.env` artifacts for a new gateway definition.
   - `GET /api/environments` – list provisioned environments and their generated file locations.
   - `GET /api/environments/{id}` – retrieve a detailed, sanitised view of an environment.
<<<<<<< HEAD
   - `POST /api/environments/{id}/actions/start` – launch the generated stack (optionally waiting for the gateway health check).
   - `POST /api/environments/{id}/actions/stop` – tear down the stack and mark the environment as stopped.
   - `DELETE /api/environments/{id}` – remove generated artifacts for a retired environment.

Environment records track lifecycle status (`created`, `running`, `stopped`, `error`, etc.) alongside timestamps for the most
recent start/stop events so the upcoming SPA can surface stateful controls.

=======
   - `DELETE /api/environments/{id}` – remove generated artifacts for a retired environment.

>>>>>>> 0d778315
Generated files are written beneath `generated/environments/<id>/` so each environment remains isolated. Metadata is tracked in `generated/environments/registry.json` and excludes sensitive values like admin passwords.

---

## Advanced Docker configuration

- **Persistent gateway data** – The generated Compose file mounts Ignition's runtime data to `/data` by default, following the community recommendation for resilient upgrades and container rebuilds. [Reference](https://github.com/thirdgen88/ignition-docker/blob/main/docs/README.md#how-to-persist-gateway-data)
- **Drop-in modules** – Place signed `.modl` packages in the `modules/` folder (or point the UI at a custom directory) to bind-mount `/modules` and enable curated module sets with `GATEWAY_MODULES_ENABLED`. [Reference](https://github.com/thirdgen88/ignition-docker/blob/main/docs/README.md#how-to-enable-disable-default-modules)
- **Drop-in JDBC drivers** – Add JDBC `.jar` files to `jdbc/` to bind-mount `/jdbc` and automatically link custom drivers before gateway start-up. [Reference](https://github.com/thirdgen88/ignition-docker/blob/main/docs/README.md#how-to-integrate-third-party-jdbc-drivers)
- **Secrets-aware licensing** – Store activation tokens or license keys in `secrets/activation-token` and `secrets/license-key`. They will be mounted read-only and injected into the container via `IGNITION_ACTIVATION_TOKEN_FILE` / `IGNITION_LICENSE_KEY_FILE` so sensitive values stay out of Compose files.
- **Custom runtime identities** – Provide optional `IGNITION_UID` / `IGNITION_GID` values to match host ownership when bind-mounting data directories or secrets.
<<<<<<< HEAD
- **Cross-platform volume mounts** – Generated Compose files now emit long-form volume syntax and pre-create bind-mount directories so host paths resolve cleanly across Linux, macOS, and Windows workstations.
=======
- **Cross-platform volume mounts** – Generated Compose files now emit long-form volume syntax and pre-create bind-mount directories so host paths resolve cleanly across Linux, macOS, and Windows workstations.
>>>>>>> 0d778315
<|MERGE_RESOLUTION|>--- conflicted
+++ resolved
@@ -93,7 +93,6 @@
    - `POST /api/environments` – render Compose and `.env` artifacts for a new gateway definition.
    - `GET /api/environments` – list provisioned environments and their generated file locations.
    - `GET /api/environments/{id}` – retrieve a detailed, sanitised view of an environment.
-<<<<<<< HEAD
    - `POST /api/environments/{id}/actions/start` – launch the generated stack (optionally waiting for the gateway health check).
    - `POST /api/environments/{id}/actions/stop` – tear down the stack and mark the environment as stopped.
    - `DELETE /api/environments/{id}` – remove generated artifacts for a retired environment.
@@ -101,10 +100,7 @@
 Environment records track lifecycle status (`created`, `running`, `stopped`, `error`, etc.) alongside timestamps for the most
 recent start/stop events so the upcoming SPA can surface stateful controls.
 
-=======
-   - `DELETE /api/environments/{id}` – remove generated artifacts for a retired environment.
 
->>>>>>> 0d778315
 Generated files are written beneath `generated/environments/<id>/` so each environment remains isolated. Metadata is tracked in `generated/environments/registry.json` and excludes sensitive values like admin passwords.
 
 ---
@@ -116,8 +112,4 @@
 - **Drop-in JDBC drivers** – Add JDBC `.jar` files to `jdbc/` to bind-mount `/jdbc` and automatically link custom drivers before gateway start-up. [Reference](https://github.com/thirdgen88/ignition-docker/blob/main/docs/README.md#how-to-integrate-third-party-jdbc-drivers)
 - **Secrets-aware licensing** – Store activation tokens or license keys in `secrets/activation-token` and `secrets/license-key`. They will be mounted read-only and injected into the container via `IGNITION_ACTIVATION_TOKEN_FILE` / `IGNITION_LICENSE_KEY_FILE` so sensitive values stay out of Compose files.
 - **Custom runtime identities** – Provide optional `IGNITION_UID` / `IGNITION_GID` values to match host ownership when bind-mounting data directories or secrets.
-<<<<<<< HEAD
-- **Cross-platform volume mounts** – Generated Compose files now emit long-form volume syntax and pre-create bind-mount directories so host paths resolve cleanly across Linux, macOS, and Windows workstations.
-=======
-- **Cross-platform volume mounts** – Generated Compose files now emit long-form volume syntax and pre-create bind-mount directories so host paths resolve cleanly across Linux, macOS, and Windows workstations.
->>>>>>> 0d778315
+- **Cross-platform volume mounts** – Generated Compose files now emit long-form volume syntax and pre-create bind-mount directories so host paths resolve cleanly across Linux, macOS, and Windows workstations.