# Ignition Admin Panel

A desktop GUI tool for quickly spinning up and managing **Inductive Automation Ignition** development gateways using **Docker Compose**.  
Easily restore backups, import projects and tags, and manage your development environment with a modern **PyQt5 interface**.

---

## Features

- **Spin up Ignition gateways** in either:
  - *Clean mode* (fresh start)
  - *Backup restore mode* (load from `.gwbk`)
- **Import and unzip projects** into the correct Ignition structure
- **Load tag exports** (`.json` or `.xml`)
- **Auto-generate Docker Compose and `.env` files** from GUI inputs
- **Hardened Docker provisioning** with persistent data volumes, optional module/JDBC mounts, and automatic detection of activation or license secrets
- **Stream and view logs** (gateway + container) in real time
- **Tear down or purge Docker resources** with one click
- **Dark-themed, user-friendly PyQt5 interface**

---

## Directory Structure

To prevent wrapping on GitHub, the structure is shown inside a fixed-width block.

<div style="overflow-x: auto; white-space: nowrap;">

<pre>
ignition-admin-panel/
├── backups/                 # User-uploaded .gwbk gateway backups
│   └── myBaseline.gwbk
├── projects/                # Unzipped project folders (populated by GUI)
│   └── MyProject/           # e.g. contains Vision/, Perspective/, scripts/, etc.
├── tags/                    # User-uploaded tag exports (JSON or XML)
│   └── myTags.json
├── templates/               # Jinja2 templates for Compose & env
│   ├── docker-compose.yml.j2
│   └── .env.j2              # preferred as an env-file
├── generated/               # Rendered artifacts (overwritten each run)
│   ├── docker-compose.yml
│   └── .env                 # generated .env file if used
├── modules/                 # Optional third-party Ignition modules (.modl)
├── jdbc/                    # Optional third-party JDBC drivers (.jar)
├── secrets/                 # Optional activation-token / license-key files
├── src/                     # Application source code
│   ├── gui.py               # PyQt5 entrypoint & widgets
│   ├── compose_generator.py # Renders Jinja2 → generated/
│   ├── docker_manager.py    # Calls `docker compose up/down`, streams logs
│   ├── models.py            # Data classes for Backups/Projects/Tags
│   └── utils.py             # Helper functions (unzipping, file ops)
├── logs/                    # Captured container & panel logs
│   └── ignition-dev.log
├── requirements.txt         # Dependencies (PyQt5, Jinja2, docker-py, PyYAML, etc.)
└── README.md                # Overview & quickstart
</pre>

</div>

---

## Quickstart

1. Clone the repository:
   ```bash
   git clone (https://github.com/LopeWale/dev_ignition.git)
   cd ignition-admin-panel
   ```
2. Install dependencies:
   ```bash
   pip install -r requirements.txt
   ```
3. Launch the GUI:
   ```bash
   python src/gui.py
   ```

---

## HTTP API (Preview)

The groundwork for the future web application now includes a FastAPI-powered service layer. It exposes environment lifecycle operations so the forthcoming SPA can provision gateways over HTTP.

1. Install dependencies (includes FastAPI, Uvicorn, and pytest for the new service):
   ```bash
   pip install -r requirements.txt
   ```
2. Launch the API locally:
   ```bash
   uvicorn api.server:app --reload
   ```
3. Explore the interactive docs at [http://localhost:8000/docs](http://localhost:8000/docs). Key endpoints:
   - `POST /api/environments` – render Compose and `.env` artifacts for a new gateway definition.
   - `GET /api/environments` – list provisioned environments and their generated file locations.
   - `GET /api/environments/{id}` – retrieve a detailed, sanitised view of an environment.
   - `DELETE /api/environments/{id}` – remove generated artifacts for a retired environment.

Generated files are written beneath `generated/environments/<id>/` so each environment remains isolated. Metadata is tracked in `generated/environments/registry.json` and excludes sensitive values like admin passwords.

---

## Advanced Docker configuration

- **Persistent gateway data** – The generated Compose file mounts Ignition's runtime data to `/data` by default, following the community recommendation for resilient upgrades and container rebuilds. [Reference](https://github.com/thirdgen88/ignition-docker/blob/main/docs/README.md#how-to-persist-gateway-data)
- **Drop-in modules** – Place signed `.modl` packages in the `modules/` folder (or point the UI at a custom directory) to bind-mount `/modules` and enable curated module sets with `GATEWAY_MODULES_ENABLED`. [Reference](https://github.com/thirdgen88/ignition-docker/blob/main/docs/README.md#how-to-enable-disable-default-modules)
- **Drop-in JDBC drivers** – Add JDBC `.jar` files to `jdbc/` to bind-mount `/jdbc` and automatically link custom drivers before gateway start-up. [Reference](https://github.com/thirdgen88/ignition-docker/blob/main/docs/README.md#how-to-integrate-third-party-jdbc-drivers)
- **Secrets-aware licensing** – Store activation tokens or license keys in `secrets/activation-token` and `secrets/license-key`. They will be mounted read-only and injected into the container via `IGNITION_ACTIVATION_TOKEN_FILE` / `IGNITION_LICENSE_KEY_FILE` so sensitive values stay out of Compose files.
- **Custom runtime identities** – Provide optional `IGNITION_UID` / `IGNITION_GID` values to match host ownership when bind-mounting data directories or secrets.
<<<<<<< HEAD
- **Cross-platform volume mounts** – Generated Compose files now emit long-form volume syntax and pre-create bind-mount directories so host paths resolve cleanly across Linux, macOS, and Windows workstations.
=======
- **Cross-platform volume mounts** – Generated Compose files now emit long-form volume syntax and pre-create bind-mount directories so host paths resolve cleanly across Linux, macOS, and Windows workstations.
>>>>>>> 35e3e219
<|MERGE_RESOLUTION|>--- conflicted
+++ resolved
@@ -106,8 +106,4 @@
 - **Drop-in JDBC drivers** – Add JDBC `.jar` files to `jdbc/` to bind-mount `/jdbc` and automatically link custom drivers before gateway start-up. [Reference](https://github.com/thirdgen88/ignition-docker/blob/main/docs/README.md#how-to-integrate-third-party-jdbc-drivers)
 - **Secrets-aware licensing** – Store activation tokens or license keys in `secrets/activation-token` and `secrets/license-key`. They will be mounted read-only and injected into the container via `IGNITION_ACTIVATION_TOKEN_FILE` / `IGNITION_LICENSE_KEY_FILE` so sensitive values stay out of Compose files.
 - **Custom runtime identities** – Provide optional `IGNITION_UID` / `IGNITION_GID` values to match host ownership when bind-mounting data directories or secrets.
-<<<<<<< HEAD
 - **Cross-platform volume mounts** – Generated Compose files now emit long-form volume syntax and pre-create bind-mount directories so host paths resolve cleanly across Linux, macOS, and Windows workstations.
-=======
-- **Cross-platform volume mounts** – Generated Compose files now emit long-form volume syntax and pre-create bind-mount directories so host paths resolve cleanly across Linux, macOS, and Windows workstations.
->>>>>>> 35e3e219
